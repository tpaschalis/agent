# Changelog

> _Contributors should read our [contributors guide][] for instructions on how
> to update the changelog._

This document contains a historical list of changes between releases. Only
changes that impact end-user behavior are listed; changes to documentation or
internal API changes are not present.

Main (unreleased)
-----------------

### Breaking changes

- Node Exporter configuration options changed to align with new upstream version (@Thor77):
  - `diskstats_ignored_devices` is now `diskstats_device_exclude` in agent configuration.
  - `ignored_devices` is now `device_exclude` in flow configuration.

- Some blocks in Flow components have been merged with their parent block to make the block hierarchy smaller:
  - `prometheus.scrape > client > http_client_config` is merged into the `client` block. (@erikbaranowski)

<<<<<<< HEAD
- The `loki.process` component now makes use of River's 'enum' blocks. Instead
  of defining processing stages in nested a `stage` block containing one
  element each (eg. a `stage > json` hierarchy), the configuration now supports
  defining each block as `stage.json` directly. (@tpaschalis)
=======
- `remote.s3` `client_options` block has been renamed to `client`. (@mattdurham)
>>>>>>> 9c545f0c

### Features

- New integrations:

  - `oracledb` (@schmikei)
  - `mssql` (@binaryfissiongames)
  - `cloudwatch metrics` (@thepalbi)
  - `azure` (@kgeckhart)
  - `gcp` (@kgeckhart, @ferruvich)

- New Grafana Agent Flow components:

  - `loki.source.docker` reads logs from Docker containers and forwards them to
    other `loki` components. (@tpaschalis)
  - `loki.echo` writes received logs to stdout. (@tpaschalis, @rfratto)
  - `otelcol.processor.tail_sampling` samples traces based on a set of defined
    policies from `otelcol` components before forwarding them to other
    `otelcol` components. (@erikbaranowski)
  - `prometheus.integration.apache` collects metrics from an apache web server
    (@captncraig)
  - `prometheus.integration.consul` collects metrics from a consul installation
    (@captncraig)

### Enhancements

- Flow: Support `keepequal` and `dropequal` actions for relabeling. (@ctovena)

- Update Prometheus Node Exporter integration to v1.5.0. (@Thor77)

- Grafana Agent Flow will now reload the config file when `SIGHUP` is sent to
  the process. (@rfratto)

- If using the official RPM and DEB packages for Grafana Agent, invoking
  `systemctl reload grafana-agent` will now reload the configuration file.
  (@rfratto)

- Flow: the `loki.process` component now implements all the same processing
  stages as Promtail's pipelines. (@tpaschalis)

- Flow: new metric for `prometheus.scrape` -
  `agent_prometheus_scrape_targets_gauge`. (@ptodev)

- Flow: new metric for `prometheus.scrape` and `prometheus.relabel` -
  `agent_prometheus_forwarded_samples_total`. (@ptodev)

- Flow: add `constants` into the standard library to expose the hostname, OS,
  and architecture of the system Grafana Agent is running on. (@rfratto)

- Flow: add timeout to loki.source.podlogs controller setup. (@polyrain)

### Bugfixes

- Fixed a reconciliation error in Grafana Agent Operator when using `tlsConfig`
  on `Probe`. (@supergillis)

- Fix issue where an empty `server:` config stanza would cause debug-level logging.
  An empty `server:` is considered a misconfiguration, and thus will error out.
  (@neomantra)

- Flow: fix an error where some error messages that crossed multiple lines
  added extra an extra `|` character when displaying the source file on the
  starting line. (@rfratto)

- Flow: fix issues in `river fmt` where adding an inline comment on the same
  line as a `[` or `{` would cause indentation issues on subsequent lines.
  (@rfratto)

- Flow: fix issues in `river fmt` where line comments in arrays would be given
  the wrong identation level. (@rfratto)

### Other changes

- Use Go 1.20 for builds. Official release binaries are still produced using Go
  1.19. (@rfratto)

v0.31.3 (2023-02-13)
--------------------

### Bugfixes

- `loki.source.cloudflare`: fix issue where the `zone_id` argument
  was being ignored, and the `api_token` argument was being used for the zone
  instead. (@rfratto)

- `loki.source.cloudflare`: fix issue where `api_token` argument was not marked
  as a sensitive field. (@rfratto)

- `oath2 > tls_config` was documented as a block but coded incorrectly as an attribute. This is now a block in code. This impacted `discovery.docker`, `discovery.kubernetes`, `loki.source.kubernetes`, `loki.write`, `mimir.rules.kubernetes`, `phlare.scrape`, `phlare.write`, `prometheus.remote_write`, `prometheus.scrape`, and `remote.http`  (@erikbaranowski)

v0.31.2 (2023-02-08)
--------------------

### Other changes

- In the Agent Operator, upgrade the `prometheus-config-reloader` dependency
  from version 0.47.0 to version 0.62.0. (@ptodev)

v0.31.1 (2023-02-06)
--------------------

> **BREAKING CHANGES**: This release has breaking changes. Please read entries
> carefully and consult the [upgrade guide][] for specific instructions.

### Breaking changes

- All release Windows `.exe` files are now published as a zip archive.
  Previously, `grafana-agent-installer.exe` was unzipped. (@rfratto)

### Other changes

- Support Go 1.20 for builds. (@rfratto)

v0.31.0 (2023-01-31)
--------------------

> **BREAKING CHANGES**: This release has breaking changes. Please read entries
> carefully and consult the [upgrade guide][] for specific instructions.

### Breaking changes

- Release binaries (including inside Docker containers) have been renamed to be
  prefixed with `grafana-` (@rfratto):

  - `agent` is now `grafana-agent`.
  - `agentctl` is now `grafana-agentctl`.
  - `agent-operator` is now `grafana-agent-operator`.

### Deprecations

- A symbolic link in Docker containers from the old binary name to the new
  binary name has been added. These symbolic links will be removed in v0.33. (@rfratto)

### Features

- New Grafana Agent Flow components:

  - `loki.source.cloudflare` reads logs from Cloudflare's Logpull API and
    forwards them to other `loki` components. (@tpaschalis)
  - `loki.source.gcplog` reads logs from GCP cloud resources using Pub/Sub
    subscriptions and forwards them to other `loki` components. (@tpaschalis)
  - `loki.source.gelf` listens for Graylog logs. (@mattdurham)
  - `loki.source.heroku` listens for Heroku messages over TCP a connection and
    forwards them to other `loki` components. (@erikbaranowski)
  - `loki.source.journal` read messages from systemd journal. (@mattdurham)
  - `loki.source.kubernetes` collects logs from Kubernetes pods using the
    Kubernetes API. (@rfratto)
  - `loki.source.podlogs` discovers PodLogs resources on Kubernetes and
    uses the Kubernetes API to collect logs from the pods specified by the
    PodLogs resource. (@rfratto)
  - `loki.source.syslog` listens for Syslog messages over TCP and UDP
    connections and forwards them to other `loki` components. (@tpaschalis)
  - `loki.source.windowsevent` reads logs from Windows Event Log. (@mattdurham)
  - `otelcol.exporter.jaeger` forwards OpenTelemetry data to a Jaeger server.
    (@erikbaranowski)
  - `otelcol.exporter.loki` forwards OTLP-formatted data to compatible `loki`
    receivers. (@tpaschalis)
  - `otelcol.receiver.kafka` receives telemetry data from Kafka. (@rfratto)
  - `otelcol.receiver.loki` receives Loki logs, converts them to the OTLP log
    format and forwards them to other `otelcol` components. (@tpaschalis)
  - `otelcol.receiver.opencensus` receives OpenConsensus-formatted traces or
    metrics. (@ptodev)
  - `otelcol.receiver.zipkin` receives Zipkin-formatted traces. (@rfratto)
  - `phlare.scrape` collects application performance profiles. (@cyriltovena)
  - `phlare.write` sends application performance profiles to Grafana Phlare.
    (@cyriltovena)
  - `mimir.rules.kubernetes` discovers `PrometheusRule` Kubernetes resources and
    loads them into a Mimir instance. (@Logiraptor)

- Flow components which work with relabeling rules (`discovery.relabel`,
  `prometheus.relabel` and `loki.relabel`) now export a new value named Rules.
  This value returns a copy of the currently configured rules. (@tpaschalis)

- New experimental feature: agent-management. Polls configured remote API to fetch new configs. (@spartan0x117)

- Introduce global configuration for logs. (@jcreixell)

### Enhancements

- Handle faro-web-sdk `View` meta in app_agent_receiver. (@rlankfo)

- Flow: the targets in debug info from `loki.source.file` are now individual blocks. (@rfratto)

- Grafana Agent Operator: add [promtail limit stage](https://grafana.com/docs/loki/latest/clients/promtail/stages/limit/) to the operator. (@spartan0x117)

### Bugfixes

- Flow UI: Fix the issue with messy layout on the component list page while browser window resize. (@xiyu95)

- Flow UI: Fix the issue with long string going out of bound in the component detail page. (@xiyu95)

- Flow UI: Display the values of all attributes unless they are nil. (@ptodev)

- Flow: `prometheus.relabel` and `prometheus.remote_write` will now error if they have exited. (@ptodev)

- Flow: Fix issue where negative numbers would convert to floating-point values
  incorrectly, treating the sign flag as part of the number. (@rfratto)

- Flow: fix a goroutine leak when `loki.source.file` is passed more than one
  target with identical set of public labels. (@rfratto)

- Fix issue where removing and re-adding log instance configurations causes an
  error due to double registration of metrics (@spartan0x117, @jcreixell)

### Other changes

- Use Go 1.19.4 for builds. (@erikbaranowski)

- New windows containers for agent and agentctl. These can be found moving forward with the ${Version}-windows tags for grafana/agent and grafana/agentctl docker images (@erikbaranowski)

v0.30.2 (2023-01-11)
--------------------

### Bugfixes

- Flow: `prometheus.relabel` will no longer modify the labels of the original
  metrics, which could lead to the incorrect application of relabel rules on
  subsequent relabels. (@rfratto)

- Flow: `loki.source.file` will no longer deadlock other components if log
  lines cannot be sent to Loki. `loki.source.file` will wait for 5 seconds per
  file to finish flushing read logs to the client, after which it will drop
  them, resulting in lost logs. (@rfratto)

- Operator: Fix the handling of the enableHttp2 field as a boolean in
  `pod_monitor` and `service_monitor` templates. (@tpaschalis)

v0.30.1 (2022-12-23)
--------------------

### Bugfixes

- Fix issue where journald support was accidentally removed. (@tpaschalis)

- Fix issue where some traces' metrics where not collected. (@marctc)

v0.30.0 (2022-12-20)
--------------------

> **BREAKING CHANGES**: This release has breaking changes. Please read entries
> carefully and consult the [upgrade guide][] for specific instructions.

### Breaking changes

- The `ebpf_exporter` integration has been removed due to issues with static
  linking. It may be brought back once these are resolved. (@tpaschalis)

### Deprecations

- The `EXPERIMENTAL_ENABLE_FLOW` environment variable is deprecated in favor of
  `AGENT_MODE=flow`. Support for `EXPERIMENTAL_ENABLE_FLOW` will be removed in
  v0.32. (@rfratto)

### Features

- `grafana-agent-operator` supports oauth2 as an authentication method for
  remote_write. (@timo-42)

- Grafana Agent Flow: Add tracing instrumentation and a `tracing` block to
  forward traces to `otelcol` component. (@rfratto)

- Grafana Agent Flow: Add a `discovery_target_decode` function to decode a JSON
  array of discovery targets corresponding to Prometheus' HTTP and file service
  discovery formats. (@rfratto)

- New Grafana Agent Flow components:

  - `remote.http` polls an HTTP URL and exposes the response body as a string
    or secret to other components. (@rfratto)

  - `discovery.docker` discovers Docker containers from a Docker Engine host.
    (@rfratto)

  - `loki.source.file` reads and tails files for log entries and forwards them
    to other `loki` components. (@tpaschalis)

  - `loki.write` receives log entries from other `loki` components and sends
    them over to a Loki instance. (@tpaschalis)

  - `loki.relabel` receives log entries from other `loki` components and
    rewrites their label set. (@tpaschalis)

  - `loki.process` receives log entries from other `loki` components and runs
    one or more processing stages. (@tpaschalis)

  - `discovery.file` discovers files on the filesystem following glob
    patterns. (@mattdurham)

- Integrations: Introduce the `snowflake` integration. (@binaryfissiongames)

### Enhancements

- Update agent-loki.yaml to use environment variables in the configuration file (@go4real)

- Integrations: Always use direct connection in mongodb_exporter integration. (@v-zhuravlev)

- Update OpenTelemetry Collector dependency to v0.63.1. (@tpaschalis)

- riverfmt: Permit empty blocks with both curly braces on the same line.
  (@rfratto)

- riverfmt: Allow function arguments to persist across different lines.
  (@rfratto)

- Flow: The HTTP server will now start before the Flow controller performs the
  initial load. This allows metrics and pprof data to be collected during the
  first load. (@rfratto)

- Add support for using a [password map file](https://github.com/oliver006/redis_exporter/blob/master/contrib/sample-pwd-file.json) in `redis_exporter`. (@spartan0x117)

- Flow: Add support for exemplars in Prometheus component pipelines. (@rfratto)

- Update Prometheus dependency to v2.40.5. (@rfratto)

- Update Promtail dependency to k127. (@rfratto)

- Native histograms are now supported in the static Grafana Agent and in
  `prometheus.*` Flow components. Native histograms will be automatically
  collected from supported targets. remote_write must be configured to forward
  native histograms from the WAL to the specified endpoints. (@rfratto)

- Flow: metrics generated by upstream OpenTelemetry Collector components are
  now exposed at the `/metrics` endpoint of Grafana Agent Flow. (@rfratto)

### Bugfixes

- Fix issue where whitespace was being sent as part of password when using a
  password file for `redis_exporter`. (@spartan0x117)

- Flow UI: Fix issue where a configuration block referencing a component would
  cause the graph page to fail to load. (@rfratto)

- Remove duplicate `oauth2` key from `metricsinstances` CRD. (@daper)

- Fix issue where on checking whether to restart integrations the Integration
  Manager was comparing configs with secret values scrubbed, preventing reloads
  if only secrets were updated. (@spartan0x117)

### Other changes

- Grafana Agent Flow has graduated from experimental to beta.

v0.29.0 (2022-11-08)
--------------------

> **BREAKING CHANGES**: This release has breaking changes. Please read entries
> carefully and consult the [upgrade guide][] for specific instructions.

### Breaking changes

- JSON-encoded traces from OTLP versions earlier than 0.16.0 are no longer
  supported. (@rfratto)

### Deprecations

- The binary names `agent`, `agentctl`, and `agent-operator` have been
  deprecated and will be renamed to `grafana-agent`, `grafana-agentctl`, and
  `grafana-agent-operator` in the v0.31.0 release.

### Features

- Add `agentctl test-logs` command to allow testing log configurations by redirecting
  collected logs to standard output. This can be useful for debugging. (@jcreixell)

- New Grafana Agent Flow components:

  - `otelcol.receiver.otlp` receives OTLP-formatted traces, metrics, and logs.
    Data can then be forwarded to other `otelcol` components. (@rfratto)

  - `otelcol.processor.batch` batches data from `otelcol` components before
    forwarding it to other `otelcol` components. (@rfratto)

  - `otelcol.exporter.otlp` accepts data from `otelcol` components and sends
    it to a gRPC server using the OTLP protocol. (@rfratto)

  - `otelcol.exporter.otlphttp` accepts data from `otelcol` components and
    sends it to an HTTP server using the OTLP protocol. (@tpaschalis)

  - `otelcol.auth.basic` performs basic authentication for `otelcol`
    components that support authentication extensions. (@rfratto)

  - `otelcol.receiver.jeager` receives Jaeger-formatted traces. Data can then
    be forwarded to other `otelcol` components. (@rfratto)

  - `otelcol.processor.memory_limiter` periodically checks memory usage and
    drops data or forces a garbage collection if the defined limits are
    exceeded. (@tpaschalis)

  - `otelcol.auth.bearer` performs bearer token authentication for `otelcol`
    components that support authentication extensions. (@rfratto)

  - `otelcol.auth.headers` attaches custom request headers to `otelcol`
    components that support authentication extensions. (@rfratto)

  - `otelcol.receiver.prometheus` receives Prometheus metrics, converts them
    to the OTLP metric format and forwards them to other `otelcol` components.
    (@tpaschalis)

  - `otelcol.exporter.prometheus` forwards OTLP-formatted data to compatible
    `prometheus` components. (@rfratto)

- Flow: Allow config blocks to reference component exports. (@tpaschalis)

- Introduce `/-/support` endpoint for generating 'support bundles' in static
  agent mode. Support bundles are zip files of commonly-requested information
  that can be used to debug a running agent. (@tpaschalis)

### Enhancements

- Update OpenTelemetry Collector dependency to v0.61.0. (@rfratto)

- Add caching to Prometheus relabel component. (@mattdurham)

- Grafana Agent Flow: add `agent_resources_*` metrics which explain basic
  platform-agnostic metrics. These metrics assist with basic monitoring of
  Grafana Agent, but are not meant to act as a replacement for fully featured
  components like `prometheus.integration.node_exporter`. (@rfratto)

- Enable field label in TenantStageSpec of PodLogs pipeline. (@siiimooon)

- Enable reporting of enabled integrations. (@marctc)

- Grafana Agent Flow: `prometheus.remote_write` and `prometheus.relabel` will
  now export receivers immediately, removing the need for dependant components
  to be evaluated twice at process startup. (@rfratto)

- Add missing setting to configure instance key for Eventhandler integration. (@marctc)

- Update Prometheus dependency to v2.39.1. (@rfratto)

- Update Promtail dependency to weekly release k122. (@rfratto)

- Tracing: support the `num_traces` and `expected_new_traces_per_sec` configuration parameters in the tail_sampling processor. (@ptodev)

### Bugfixes

- Remove empty port from the `apache_http` integration's instance label. (@katepangLiu)

- Fix identifier on target creation for SNMP v2 integration. (@marctc)

- Fix bug when specifying Blackbox's modules when using Blackbox integration. (@marctc)

- Tracing: fix a panic when the required `protocols` field was not set in the `otlp` receiver. (@ptodev)

- Support Bearer tokens for metric remote writes in the Grafana Operator (@jcreixell, @marctc)

### Other changes

- Update versions of embedded Prometheus exporters used for integrations:

  - Update `github.com/prometheus/statsd_exporter` to `v0.22.8`. (@captncraig)

  - Update `github.com/prometheus-community/postgres_exporter` to `v0.11.1`. (@captncraig)

  - Update `github.com/prometheus/memcached_exporter` to `v0.10.0`. (@captncraig)

  - Update `github.com/prometheus-community/elasticsearch_exporter` to `v1.5.0`. (@captncraig)

  - Update `github.com/prometheus/mysqld_exporter` to `v0.14.0`. (@captncraig)

  - Update `github.com/prometheus/consul_exporter` to `v0.8.0`. (@captncraig)

  - Update `github.com/ncabatoff/process-exporter` to `v0.7.10`. (@captncraig)

  - Update `github.com/prometheus-community/postgres_exporter` to `v0.11.1`. (@captncraig)

- Use Go 1.19.3 for builds. (@rfratto)

v0.28.1 (2022-11-03)
--------------------

### Security

- Update Docker base image to resolve OpenSSL vulnerabilities CVE-2022-3602 and
  CVE-2022-3786. Grafana Agent does not use OpenSSL, so we do not believe it is
  vulnerable to these issues, but the base image has been updated to remove the
  report from image scanners. (@rfratto)

v0.28.0 (2022-09-29)
--------------------

### Features

- Introduce Grafana Agent Flow, an experimental "programmable pipeline" runtime
  mode which improves how to configure and debug Grafana Agent by using
  components. (@captncraig, @karengermond, @marctc, @mattdurham, @rfratto,
  @rlankfo, @tpaschalis)

- Introduce Blackbox exporter integration. (@marctc)

### Enhancements

- Update Loki dependency to v2.6.1. (@rfratto)

### Bugfixes

### Other changes

- Fix relabel configs in sample agent-operator manifests (@hjet)

- Operator no longer set the `SecurityContext.Privileged` flag in the `config-reloader` container. (@hsyed-dojo)

- Add metrics for config reloads and config hash (@jcreixell)

v0.27.1 (2022-09-09)
--------------------

> **NOTE**: ARMv6 Docker images are no longer being published.
>
> We have stopped publishing Docker images for ARMv6 platforms.
> This is due to the new Ubuntu base image we are using that does not support ARMv6.
> The new Ubuntu base image has less reported CVEs, and allows us to provide more
> secure Docker images. We will still continue to publish ARMv6 release binaries and
> deb/rpm packages.

### Other Changes

- Switch docker image base from debian to ubuntu. (@captncraig)

v0.27.0 (2022-09-01)
--------------------

### Features

- Integrations: (beta) Add vmware_exporter integration (@rlankfo)

- App agent receiver: add Event kind to payload (@domasx2)

### Enhancements

- Tracing: Introduce a periodic appender to the remotewriteexporter to control sample rate. (@mapno)

- Tracing: Update OpenTelemetry dependency to v0.55.0. (@rfratto, @mapno)

- Add base agent-operator jsonnet library and generated manifests (@hjet)

- Add full (metrics, logs, K8s events) sample agent-operator jsonnet library and gen manifests (@hjet)

- Introduce new configuration fields for disabling Keep-Alives and setting the
  IdleConnectionTimeout when scraping. (@tpaschalis)

- Add field to Operator CRD to disable report usage functionality. (@marctc)

### Bugfixes

- Tracing: Fixed issue with the PromSD processor using the `connection` method to discover the IP
  address.  It was failing to match because the port number was included in the address string. (@jphx)

- Register prometheus discovery metrics. (@mattdurham)

- Fix seg fault when no instance parameter is provided for apache_http integration, using integrations-next feature flag. (@rgeyer)

- Fix grafanacloud-install.ps1 web request internal server error when fetching config. (@rlankfo)

- Fix snmp integration not passing module or walk_params parameters when scraping. (@rgeyer)

- Fix unmarshal errors (key "<walk_param name>" already set in map) for snmp integration config when walk_params is defined, and the config is reloaded. (@rgeyer)

### Other changes

- Update several go dependencies to resolve warnings from certain security scanning tools. None of the resolved vulnerabilities were known to be exploitable through the agent. (@captncraig)

- It is now possible to compile Grafana Agent using Go 1.19. (@rfratto)

v0.26.1 (2022-07-25)
--------------------

> **BREAKING CHANGES**: This release has breaking changes. Please read entries
> carefully and consult the [upgrade guide][] for specific instructions.

### Breaking changes

- Change windows certificate store so client certificate is no longer required in store. (@mattdurham)

### Bugfixes

- Operator: Fix issue where configured `targetPort` ServiceMonitors resulted in
  generating an incorrect scrape_config. (@rfratto)

- Build the Linux/AMD64 artifacts using the opt-out flag for the ebpf_exporter. (@tpaschalis)

v0.26.0 (2022-07-18)
--------------------

> **BREAKING CHANGES**: This release has breaking changes. Please read entries
> carefully and consult the [upgrade guide][] for specific instructions.

### Breaking changes

- Deprecated `server` YAML block fields have now been removed in favor of the
  command-line flags that replaced them. These fields were originally
  deprecated in v0.24.0. (@rfratto)

- Changed tail sampling policies to be configured as in the OpenTelemetry
  Collector. (@mapno)

### Features

- Introduce Apache HTTP exporter integration. (@v-zhuravlev)

- Introduce eBPF exporter integration. (@tpaschalis)

### Enhancements

- Truncate all records in WAL if repair attempt fails. (@rlankfo)

### Bugfixes

- Relative symlinks for promtail now work as expected. (@RangerCD, @mukerjee)

- Fix rate limiting implementation for the app agent receiver integration. (@domasx2)

- Fix mongodb exporter so that it now collects all metrics. (@mattdurham)

v0.25.1 (2022-06-16)
--------------------

### Bugfixes

- Integer types fail to unmarshal correctly in operator additional scrape configs. (@rlankfo)

- Unwrap replayWAL error before attempting corruption repair. (@rlankfo)

v0.25.0 (2022-06-06)
--------------------

> **BREAKING CHANGES**: This release has breaking changes. Please read entries
> carefully and consult the [upgrade guide][] for specific instructions.

### Breaking changes

- Traces: Use `rpc.grpc.status_code` attribute to determine
  span failed in the service graph processor (@rcrowe)

### Features

- Add HTTP endpoints to fetch active instances and targets for the Logs subsystem.
  (@marctc)

- (beta) Add support for using windows certificate store for TLS connections. (@mattdurham)

- Grafana Agent Operator: add support for integrations through an `Integration`
  CRD which is discovered by `GrafanaAgent`. (@rfratto)

- (experimental) Add app agent receiver integration. This depends on integrations-next being enabled
  via the `integrations-next` feature flag. Use `-enable-features=integrations-next` to use
  this integration. (@kpelelis, @domas)

- Introduce SNMP exporter integration. (@v-zhuravlev)

- Configure the agent to report the use of feature flags to grafana.com. (@marctc)

### Enhancements

- integrations-next: Integrations using autoscrape will now autoscrape metrics
  using in-memory connections instead of connecting to themselves over the
  network. As a result of this change, the `client_config` field has been
  removed. (@rfratto)

- Enable `proxy_url` support on `oauth2` for metrics and logs (update **prometheus/common** dependency to `v0.33.0`). (@martin-jaeger-maersk)

- `extra-scrape-metrics` can now be enabled with the `--enable-features=extra-scrape-metrics` feature flag. See <https://prometheus.io/docs/prometheus/2.31/feature_flags/#extra-scrape-metrics> for details. (@rlankfo)

- Resolved issue in v2 integrations where if an instance name was a prefix of another the route handler would fail to
  match requests on the longer name (@mattdurham)

- Set `include_metadata` to true by default for OTLP traces receivers (@mapno)

### Bugfixes

- Scraping service was not honoring the new server grpc flags `server.grpc.address`.  (@mattdurham)

### Other changes

- Update base image of official Docker containers from Debian buster to Debian
  bullseye. (@rfratto)

- Use Go 1.18 for builds. (@rfratto)

- Add `metrics` prefix to the url of list instances endpoint (`GET
  /agent/api/v1/instances`) and list targets endpoint (`GET
  /agent/api/v1/metrics/targets`). (@marctc)

- Add extra identifying labels (`job`, `instance`, `agent_hostname`) to eventhandler integration. (@hjet)

- Add `extra_labels` configuration to eventhandler integration. (@hjet)

v0.24.2 (2022-05-02)
--------------------

### Bugfixes

- Added configuration watcher delay to prevent race condition in cases where scraping service mode has not gracefully exited. (@mattdurham)

### Other changes

- Update version of node_exporter to include additional metrics for osx. (@v-zhuravlev)

v0.24.1 (2022-04-14)
--------------------

### Bugfixes

- Add missing version information back into `agentctl --version`. (@rlankfo)

- Bump version of github-exporter to latest upstream SHA 284088c21e7d, which
  includes fixes from bugs found in their latest tag. This includes a fix
  where not all releases where retrieved when pulling release information.
  (@rfratto)

- Set the `Content-Type` HTTP header to `application/json` for API endpoints
  returning json objects. (@marctc)

- Operator: fix issue where a `username_file` field was incorrectly set.
  (@rfratto)

- Initialize the logger with default `log_level` and `log_format` parameters.
  (@tpaschalis)

### Other changes

- Embed timezone data to enable Promtail pipelines using the `location` field
  on Windows machines. (@tpaschalis)

v0.24.0 (2022-04-07)
--------------------

> **BREAKING CHANGES**: This release has breaking changes. Please read entries
> carefully and consult the [upgrade guide][] for specific instructions.
>
> **GRAFANA AGENT OPERATOR USERS**: As of this release, Grafana Agent Operator
> does not support versions of Grafana Agent prior to v0.24.0.

### Breaking changes

- The following metrics will now be prefixed with `agent_dskit_` instead of
  `cortex_`: `cortex_kv_request_duration_seconds`,
  `cortex_member_consul_heartbeats_total`, `cortex_member_ring_tokens_owned`,
  `cortex_member_ring_tokens_to_own`, `cortex_ring_member_ownership_percent`,
  `cortex_ring_members`, `cortex_ring_oldest_member_timestamp`,
  `cortex_ring_tokens_owned`, `cortex_ring_tokens_total`. (@rlankfo)

- Traces: the `traces_spanmetrics_calls_total_total` metric has been renamed to
  `traces_spanmetrics_calls_total` (@fredr)

- Two new flags, `-server.http.enable-tls` and `-server.grpc.enable-tls` must
  be provided to explicitly enable TLS support. This is a change of the
  previous behavior where TLS support was enabled when a certificate pair was
  provided. (@rfratto)

- Many command line flags starting with `-server.` block have been renamed.
  (@rfratto)

- The `-log.level` and `-log.format` flags are removed in favor of being set in
  the configuration file. (@rfratto)

- Flags for configuring TLS have been removed in favor of being set in the
  configuration file. (@rfratto)

- Dynamic reload is no longer supported for deprecated server block fields.
  Changing a deprecated field will be ignored and cause the reload to fail.
  (@rfratto)

- The default HTTP listen address is now `127.0.0.1:12345`. Use the
  `-server.http.address` flag to change this value. (@rfratto)

- The default gRPC listen address is now `127.0.0.1:12346`. Use the
  `-server.grpc.address` flag to change this value. (@rfratto)

- `-reload-addr` and `-reload-port` have been removed. They are no longer
  necessary as the primary HTTP server is now static and can't be shut down in
  the middle of a `/-/reload` call. (@rfratto)

- (Only impacts `integrations-next` feature flag) Many integrations have been
  renamed to better represent what they are integrating with. For example,
  `redis_exporter` is now `redis`. This change requires updating
  `integrations-next`-enabled configuration files. This change also changes
  integration names shown in metric labels. (@rfratto)

- The deprecated `-prometheus.*` flags have been removed in favor of
  their `-metrics.*` counterparts. The `-prometheus.*` flags were first
  deprecated in v0.19.0. (@rfratto)

### Deprecations

- Most fields in the `server` block of the configuration file are
  now deprecated in favor of command line flags. These fields will be removed
  in the v0.26.0 release. Please consult the upgrade guide for more information
  and rationale. (@rfratto)

### Features

- Added config read API support to GrafanaAgent Custom Resource Definition.
  (@shamsalmon)

- Added consulagent_sd to target discovery. (@chuckyz)

- Introduce EXPERIMENTAL support for dynamic configuration. (@mattdurham)

- Introduced endpoint that accepts remote_write requests and pushes metrics data directly into an instance's WAL. (@tpaschalis)

- Added builds for linux/ppc64le. (@aklyachkin)

### Enhancements

- Tracing: Exporters can now be configured to use OAuth. (@canuteson)

- Strengthen readiness check for metrics instances. (@tpaschalis)

- Parameterize namespace field in sample K8s logs manifests (@hjet)

- Upgrade to Loki k87. (@rlankfo)

- Update Prometheus dependency to v2.34.0. (@rfratto)

- Update OpenTelemetry-collector dependency to v0.46.0. (@mapno)

- Update cAdvisor dependency to v0.44.0. (@rfratto)

- Update mongodb_exporter dependency to v0.31.2 (@mukerjee)

- Use grafana-agent/v2 Tanka Jsonnet to generate K8s manifests (@hjet)

- Replace agent-bare.yaml K8s sample Deployment with StatefulSet (@hjet)

- Improve error message for `agentctl` when timeout happens calling
  `cloud-config` command (@marctc)

- Enable integrations-next by default in agent-bare.yaml. Please note #1262 (@hjet)

### Bugfixes

- Fix Kubernetes manifests to use port `4317` for OTLP instead of the previous
  `55680` in line with the default exposed port in the agent.

- Ensure singleton integrations are honored in v2 integrations (@mattdurham)

- Tracing: `const_labels` is now correctly parsed in the remote write exporter.
  (@fredr)

- integrations-next: Fix race condition where metrics endpoints for
  integrations may disappear after reloading the config file. (@rfratto)

- Removed the `server.path_prefix` field which would break various features in
  Grafana Agent when set. (@rfratto)

- Fix issue where installing the DEB/RPM packages would overwrite the existing
  config files and environment files. (@rfratto)

- Set `grafanaDashboardFolder` as top level key in the mixin. (@Duologic)

- Operator: Custom Secrets or ConfigMaps to mount will no longer collide with
  the path name of the default secret mount. As a side effect of this bugfix,
  custom Secrets will now be mounted at
  `/var/lib/grafana-agent/extra-secrets/<secret name>` and custom ConfigMaps
  will now be mounted at `/var/lib/grafana-agent/extra-configmaps/<configmap
  name>`. This is not a breaking change as it was previously impossible to
  properly provide these custom mounts. (@rfratto)

- Flags accidentally prefixed with `-metrics.service..` (two `.` in a row) have
  now been fixed to only have one `.`. (@rfratto)

- Protect concurrent writes to the WAL in the remote write exporter (@mapno)

### Other changes

- The `-metrics.wal-directory` flag and `metrics.wal_directory` config option
  will now default to `data-agent/`, the same default WAL directory as
  Prometheus Agent. (@rfratto)

v0.23.0 (2022-02-10)
--------------------

### Enhancements

- Go 1.17 is now used for all builds of the Agent. (@tpaschalis)

- integrations-next: Add `extra_labels` to add a custom set of labels to
  integration targets. (@rfratto)

- The agent no longer appends duplicate exemplars. (@tpaschalis)

- Added Kubernetes eventhandler integration (@hjet)

- Enables sending of exemplars over remote write by default. (@rlankfo)

### Bugfixes

- Fixed issue where Grafana Agent may panic if there is a very large WAL
  loading while old WALs are being deleted or the `/agent/api/v1/targets`
  endpoint is called. (@tpaschalis)

- Fix panic in prom_sd_processor when address is empty (@mapno)

- Operator: Add missing proxy_url field from generated remote_write configs.
  (@rfratto)

- Honor the specified log format in the traces subsystem (@mapno)

- Fix typo in node_exporter for runit_service_dir. (@mattdurham)

- Allow inlining credentials in remote_write url. (@tpaschalis)

- integrations-next: Wait for integrations to stop when starting new instances
  or shutting down (@rfratto).

- Fix issue with windows_exporter mssql collector crashing the agent.
  (@mattdurham)

- The deb and rpm files will now ensure the /var/lib/grafana-agent data
  directory is created with permissions set to 0770. (@rfratto)

- Make agent-traces.yaml Namespace a template-friendly variable (@hjet)

- Disable `machine-id` journal vol by default in sample logs manifest (@hjet)

v0.22.0 (2022-01-13)
--------------------

> This release has deprecations. Please read entries carefully and consult
> the [upgrade guide][] for specific instructions.

### Deprecations

- The node_exporter integration's `netdev_device_whitelist` field is deprecated
  in favor of `netdev_device_include`. Support for the old field name will be
  removed in a future version. (@rfratto)

- The node_exporter integration's `netdev_device_blacklist` field is deprecated
  in favor of `netdev_device_include`. Support for the old field name will be
  removed in a future version. (@rfratto)

- The node_exporter integration's `systemd_unit_whitelist` field is deprecated
  in favor of `systemd_unit_include`. Support for the old field name will be
  removed in a future version. (@rfratto)

- The node_exporter integration's `systemd_unit_blacklist` field is deprecated
  in favor of `systemd_unit_exclude`. Support for the old field name will be
  removed in a future version. (@rfratto)

- The node_exporter integration's `filesystem_ignored_mount_points` field is
  deprecated in favor of `filesystem_mount_points_exclude`. Support for the old
  field name will be removed in a future version. (@rfratto)

- The node_exporter integration's `filesystem_ignored_fs_types` field is
  deprecated in favor of `filesystem_fs_types_exclude`. Support for the old
  field name will be removed in a future version. (@rfratto)

### Features

- (beta) Enable experimental config urls for fetching remote configs.
  Currently, only HTTP/S is supported. Pass the
  `-enable-features=remote-configs` flag to turn this on. (@rlankfo)

- Added [cAdvisor](https://github.com/google/cadvisor) integration. (@rgeyer)

- Traces: Add `Agent Tracing Pipeline` dashboard and alerts (@mapno)

- Traces: Support jaeger/grpc exporter (@nicoche)

- (beta) Enable an experimental integrations subsystem revamp. Pass
  `integrations-next` to `-enable-features` to turn this on. Reading the
  documentation for the revamp is recommended; enabling it causes breaking
  config changes. (@rfratto)

### Enhancements

- Traces: Improved pod association in PromSD processor (@mapno)

- Updated OTel to v0.40.0 (@mapno)

- Remote write dashboard: show in and out sample rates (@bboreham)

- Remote write dashboard: add mean latency (@bboreham)

- Update node_exporter dependency to v1.3.1. (@rfratto)

- Cherry-pick Prometheus PR #10102 into our Prometheus dependency (@rfratto).

### Bugfixes

- Fix usage of POSTGRES_EXPORTER_DATA_SOURCE_NAME when using postgres_exporter
  integration (@f11r)

- Change ordering of the entrypoint for windows service so that it accepts
  commands immediately (@mattdurham)

- Only stop WAL cleaner when it has been started (@56quarters)

- Fix issue with unquoted install path on Windows, that could allow escalation
  or running an arbitrary executable (@mattdurham)

- Fix cAdvisor so it collects all defined metrics instead of the last
  (@pkoenig10)

- Fix panic when using 'stdout' in automatic logging (@mapno)

- Grafana Agent Operator: The /-/ready and /-/healthy endpoints will
  no longer always return 404 (@rfratto).

### Other changes

- Remove log-level flag from systemd unit file (@jpkrohling)

v0.21.2 (2021-12-08)
--------------------

### Security fixes

- This release contains a fix for
  [CVE-2021-41090](https://github.com/grafana/agent/security/advisories/GHSA-9c4x-5hgq-q3wh).

### Other changes

- This release disables the existing `/-/config` and
  `/agent/api/v1/configs/{name}` endpoints by default. Pass the
  `--config.enable-read-api` flag at the command line to opt in to these
  endpoints.

v0.21.1 (2021-11-18)
--------------------

### Bugfixes

- Fix panic when using postgres_exporter integration (@saputradharma)

- Fix panic when dnsamsq_exporter integration tried to log a warning (@rfratto)

- Statsd Integration: Adding logger instance to the statsd mapper
  instantiation. (@gaantunes)

- Statsd Integration: Fix issue where mapped metrics weren't exposed to the
  integration. (@mattdurham)

- Operator: fix bug where version was a required field (@rfratto)

- Metrics: Only run WAL cleaner when metrics are being used and a WAL is
  configured. (@rfratto)

v0.21.0 (2021-11-17)
--------------------

### Enhancements

- Update Cortex dependency to v1.10.0-92-g85c378182. (@rlankfo)

- Update Loki dependency to v2.1.0-656-g0ae0d4da1. (@rlankfo)

- Update Prometheus dependency to v2.31.0 (@rlankfo)

- Add Agent Operator Helm quickstart guide (@hjet)

- Reorg Agent Operator quickstart guides (@hjet)

### Bugfixes

- Packaging: Use correct user/group env variables in RPM %post script (@simonc6372)

- Validate logs config when using logs_instance with automatic logging processor (@mapno)

- Operator: Fix MetricsInstance Service port (@hjet)

- Operator: Create govern service per Grafana Agent (@shturman)

- Operator: Fix relabel_config directive for PodLogs resource (@hjet)

- Traces: Fix `success_logic` code in service graphs processor (@mapno)

### Other changes

- Self-scraped integrations will now use an SUO-specific value for the `instance` label. (@rfratto)

- Traces: Changed service graphs store implementation to improve CPU performance (@mapno)

v0.20.1 (2021-12-08)
--------------------

> _NOTE_: The fixes in this patch are only present in v0.20.1 and >=v0.21.2.

### Security fixes

- This release contains a fix for
  [CVE-2021-41090](https://github.com/grafana/agent/security/advisories/GHSA-9c4x-5hgq-q3wh).

### Other changes

- This release disables the existing `/-/config` and
  `/agent/api/v1/configs/{name}` endpoitns by default. Pass the
  `--config.enable-read-api` flag at the command line to opt in to these
  endpoints.

v0.20.0 (2021-10-28)
--------------------

> **BREAKING CHANGES**: This release has breaking changes. Please read entries
> carefully and consult the [upgrade guide][] for specific instructions.

### Breaking Changes

- push_config is no longer supported in trace's config (@mapno)

### Features

- Operator: The Grafana Agent Operator can now generate a Kubelet service to
  allow a ServiceMonitor to collect Kubelet and cAdvisor metrics. This requires
  passing a `--kubelet-service` flag to the Operator in `namespace/name` format
  (like `kube-system/kubelet`). (@rfratto)

- Service graphs processor (@mapno)

### Enhancements

- Updated mysqld_exporter to v0.13.0 (@gaantunes)

- Updated postgres_exporter to v0.10.0 (@gaantunes)

- Updated redis_exporter to v1.27.1 (@gaantunes)

- Updated memcached_exporter to v0.9.0 (@gaantunes)

- Updated statsd_exporter to v0.22.2 (@gaantunes)

- Updated elasticsearch_exporter to v1.2.1 (@gaantunes)

- Add remote write to silent Windows Installer  (@mattdurham)

- Updated mongodb_exporter to v0.20.7 (@rfratto)

- Updated OTel to v0.36 (@mapno)

- Updated statsd_exporter to v0.22.2 (@mattdurham)

- Update windows_exporter to v0.16.0 (@rfratto, @mattdurham)

- Add send latency to agent dashboard (@bboreham)

### Bugfixes

- Do not immediately cancel context when creating a new trace processor. This
  was preventing scrape_configs in traces from functioning. (@lheinlen)

- Sanitize autologged Loki labels by replacing invalid characters with
  underscores (@mapno)

- Traces: remove extra line feed/spaces/tabs when reading password_file content
  (@nicoche)

- Updated envsubst to v2.0.0-20210730161058-179042472c46. This version has a
  fix needed for escaping values outside of variable substitutions. (@rlankfo)

- Grafana Agent Operator should no longer delete resources matching the names
  of the resources it manages. (@rfratto)

- Grafana Agent Operator will now appropriately assign an
  `app.kubernetes.io/managed-by=grafana-agent-operator` to all created
  resources. (@rfratto)

### Other changes

- Configuration API now returns 404 instead of 400 when attempting to get or
  delete a config which does not exist. (@kgeckhart)

- The windows_exporter now disables the textfile collector by default.
  (@rfratto)

v0.19.0 (2021-09-29)
--------------------

> **BREAKING CHANGES**: This release has breaking changes. Please read entries
> carefully and consult the [upgrade guide][] for specific instructions.

### Breaking Changes

- Reduced verbosity of tracing autologging by not logging `STATUS_CODE_UNSET`
  status codes. (@mapno)

- Operator: rename `Prometheus*` CRDs to `Metrics*` and `Prometheus*` fields to
  `Metrics*`. (@rfratto)

- Operator: CRDs are no longer referenced using a hyphen in the name to be
  consistent with how Kubernetes refers to resources. (@rfratto)

- `prom_instance` in the spanmetrics config is now named `metrics_instance`.
  (@rfratto)

### Deprecations

- The `loki` key at the root of the config file has been deprecated in favor of
  `logs`. `loki`-named fields in `automatic_logging` have been renamed
  accordinly: `loki_name` is now `logs_instance_name`, `loki_tag` is now
  `logs_instance_tag`, and `backend: loki` is now `backend: logs_instance`.
  (@rfratto)

- The `prometheus` key at the root of the config file has been deprecated in
  favor of `metrics`. Flag names starting with `prometheus.` have also been
  deprecated in favor of the same flags with the `metrics.` prefix. Metrics
  prefixed with `agent_prometheus_` are now prefixed with `agent_metrics_`.
  (@rfratto)

- The `tempo` key at the root of the config file has been deprecated in favor
  of `traces`. (@mattdurham)

### Features

- Added [Github exporter](https://github.com/infinityworks/github-exporter)
  integration. (@rgeyer)

- Add TLS config options for tempo `remote_write`s. (@mapno)

- Support autologging span attributes as log labels (@mapno)

- Put Tests requiring Network Access behind a -online flag (@flokli)

- Add logging support to the Grafana Agent Operator. (@rfratto)

- Add `operator-detach` command to agentctl to allow zero-downtime upgrades
  when removing an Operator CRD. (@rfratto)

- The Grafana Agent Operator will now default to deploying the matching release
  version of the Grafana Agent instead of v0.14.0. (@rfratto)

### Enhancements

- Update OTel dependency to v0.30.0 (@mapno)

- Allow reloading configuration using `SIGHUP` signal. (@tharun208)

- Add HOSTNAME environment variable to service file to allow for expanding the
  $HOSTNAME variable in agent config.  (@dfrankel33)

- Update jsonnet-libs to 1.21 for Kubernetes 1.21+ compatability. (@MurzNN)

- Make method used to add k/v to spans in prom_sd processor configurable.
  (@mapno)

### Bugfixes

- Regex capture groups like `${1}` will now be kept intact when using
  `-config.expand-env`. (@rfratto)

- The directory of the logs positions file will now properly be created on
  startup for all instances. (@rfratto)

- The Linux system packages will now configure the grafana-agent user to be a
  member of the adm and systemd-journal groups. This will allow logs to read
  from journald and /var/log by default. (@rfratto)

- Fix collecting filesystem metrics on Mac OS (darwin) in the `node_exporter`
  integration default config. (@eamonryan)

- Remove v0.0.0 flags during build with no explicit release tag (@mattdurham)

- Fix issue with global scrape_interval changes not reloading integrations
  (@kgeckhart)

- Grafana Agent Operator will now detect changes to referenced ConfigMaps and
  Secrets and reload the Agent properly. (@rfratto)

- Grafana Agent Operator's object label selectors will now use Kubernetes
  defaults when undefined (i.e., default to nothing). (@rfratto)

- Fix yaml marshalling tag for cert_file in kafka exporter agent config.
  (@rgeyer)

- Fix warn-level logging of dropped targets. (@james-callahan)

- Standardize scrape_interval to 1m in examples. (@mattdurham)

v0.18.4 (2021-09-14)
--------------------

### Enhancements

- Add `agent_prometheus_configs_changed_total` metric to track instance config
  events. (@rfratto)

### Bugfixes

- Fix info logging on windows. (@mattdurham)

- Scraping service: Ensure that a reshard is scheduled every reshard
  interval. (@rfratto)

v0.18.3 (2021-09-08)
--------------------

### Bugfixes

- Register missing metric for configstore consul request duration. (@rfratto)

- Logs should contain a caller field with file and line numbers again
  (@kgeckhart)

- In scraping service mode, the polling configuration refresh should honor
  timeout. (@mattdurham)

- In scraping service mode, the lifecycle reshard should happen using a
  goroutine. (@mattdurham)

- In scraping service mode, scraping service can deadlock when reloading during
  join. (@mattdurham)

- Scraping service: prevent more than one refresh from being queued at a time.
  (@rfratto)

v0.18.2 (2021-08-12)
--------------------

### Bugfixes

- Honor the prefix and remove prefix from consul list results (@mattdurham)

v0.18.1 (2021-08-09)
--------------------

### Bugfixes

- Reduce number of consul calls when ran in scrape service mode (@mattdurham)

v0.18.0 (2021-07-29)
--------------------

### Features

- Added [Github exporter](https://github.com/infinityworks/github-exporter)
  integration. (@rgeyer)

- Add support for OTLP HTTP trace exporting. (@mapno)

### Enhancements

- Switch to drone for releases. (@mattdurham)

- Update postgres_exporter to a [branch of](https://github.com/grafana/postgres_exporter/tree/exporter-package-v0.10.0) v0.10.0

### Bugfixes

- Enabled flag for integrations is not being honored. (@mattdurham)

v0.17.0 (2021-07-15)
--------------------

### Features

- Added [Kafka Lag exporter](https://github.com/davidmparrott/kafka_exporter)
  integration. (@gaantunes)

### Bugfixes

- Fix race condition that may occur and result in a panic when initializing
  scraping service cluster. (@rfratto)

v0.16.1 (2021-06-22)
--------------------

### Bugfixes

- Fix issue where replaying a WAL caused incorrect metrics to be sent over
  remote write. (@rfratto)

v0.16.0 (2021-06-17)
--------------------

### Features

- (beta) A Grafana Agent Operator is now available. (@rfratto)

### Enhancements

- Error messages when installing the Grafana Agent for Grafana Cloud will now
  be shown. (@rfratto)

### Bugfixes

- Fix a leak in the shared string interner introduced in v0.14.0. This fix was
  made to a [dependency](https://github.com/grafana/prometheus/pull/21).
  (@rfratto)

- Fix issue where a target will fail to be scraped for the process lifetime if
  that target had gone down for long enough that its series were removed from
  the in-memory cache (2 GC cycles). (@rfratto)

v0.15.0 (2021-06-03)
--------------------

> **BREAKING CHANGES**: This release has breaking changes. Please read entries
> carefully and consult the [upgrade guide][] for specific instructions.

### Breaking Changes

- The configuration of Tempo Autologging has changed. (@mapno)

### Features

- Add support for exemplars. (@mapno)

### Enhancements

- Add the option to log to stdout instead of a Loki instance. (@joe-elliott)

- Update Cortex dependency to v1.8.0.

- Running the Agent as a DaemonSet with host_filter and role: pod should no
  longer cause unnecessary load against the Kubernetes SD API. (@rfratto)

- Update Prometheus to v2.27.0. (@mapno)

- Update Loki dependency to d88f3996eaa2. This is a non-release build, and was
  needed to support exemplars. (@mapno)

- Update Cortex dependency to to d382e1d80eaf. This is a non-release build, and
  was needed to support exemplars. (@mapno)

### Bugfixes

- Host filter relabeling rules should now work. (@rfratto)

- Fixed issue where span metrics where being reported with wrong time unit.
  (@mapno)

### Other changes

- Intentionally order tracing processors. (@joe-elliott)

v0.14.0 (2021-05-24)
--------------------

> **BREAKING CHANGES**: This release has breaking changes. Please read entries
> carefully and consult the [upgrade guide][] for specific instructions.
>
> **STABILITY NOTICE**: As of this release, functionality that is not
> recommended for production use and is expected to change will be tagged
> interchangably as "experimental" or "beta."

### Security fixes

- The Scraping service API will now reject configs that read credentials from
  disk by default. This prevents malicious users from reading arbitrary files
  and sending their contents over the network. The old behavior can be
  re-enabled by setting `dangerous_allow_reading_files: true` in the scraping
  service config. (@rfratto)

### Breaking changes

- Configuration for SigV4 has changed. (@rfratto)

### Deprecations

- `push_config` is now supplanted by `remote_block` and `batch`. `push_config`
  will be removed in a future version (@mapno)

### Features

- (beta) New integration: windows_exporter (@mattdurham)

- (beta) Grafana Agent Windows Installer is now included as a release artifact.
  (@mattdurham)

- Official M1 Mac release builds will now be generated! Look for
  `agent-darwin-arm64` and `agentctl-darwin-arm64` in the release assets.
  (@rfratto)

- Add support for running as a Windows service (@mattdurham)

- (beta) Add /-/reload support. It is not recommended to invoke `/-/reload`
  against the main HTTP server. Instead, two new command-line flags have been
  added: `--reload-addr` and `--reload-port`. These will launch a
  `/-/reload`-only HTTP server that can be used to safely reload the Agent's
  state.  (@rfratto)

- Add a /-/config endpoint. This endpoint will return the current configuration
  file with defaults applied that the Agent has loaded from disk. (@rfratto)

- (beta) Support generating metrics and exposing them via a Prometheus exporter
  from span data. (@yeya24)

- Tail-based sampling for tracing pipelines (@mapno)

- Added Automatic Logging feature for Tempo (@joe-elliott)

- Disallow reading files from within scraping service configs by default.
  (@rfratto)

- Add remote write for span metrics (@mapno)

### Enhancements

- Support compression for trace export. (@mdisibio)

- Add global remote_write configuration that is shared between all instances
  and integrations. (@mattdurham)

- Go 1.16 is now used for all builds of the Agent. (@rfratto)

- Update Prometheus dependency to v2.26.0. (@rfratto)

- Upgrade `go.opentelemetry.io/collector` to v0.21.0 (@mapno)

- Add kafka trace receiver (@mapno)

- Support mirroring a trace pipeline to multiple backends (@mapno)

- Add `headers` field in `remote_write` config for Tempo. `headers` specifies
  HTTP headers to forward to the remote endpoint. (@alexbiehl)

- Add silent uninstall to Windows Uninstaller. (@mattdurham)

### Bugfixes

- Native Darwin arm64 builds will no longer crash when writing metrics to the
  WAL. (@rfratto)

- Remote write endpoints that never function across the lifetime of the Agent
  will no longer prevent the WAL from being truncated. (@rfratto)

- Bring back FreeBSD support. (@rfratto)

- agentctl will no longer leak WAL resources when retrieving WAL stats.
  (@rfratto)

- Ensure defaults are applied to undefined sections in config file. This fixes
  a problem where integrations didn't work if `prometheus:` wasn't configured.
  (@rfratto)

- Fixed issue where automatic logging double logged "svc". (@joe-elliott)

### Other changes

- The Grafana Cloud Agent has been renamed to the Grafana Agent. (@rfratto)

- Instance configs uploaded to the Config Store API will no longer be stored
  along with the global Prometheus defaults. This is done to allow globals to
  be updated and re-apply the new global defaults to the configs from the
  Config Store. (@rfratto)

- The User-Agent header sent for logs will now be `GrafanaAgent/<version>`
  (@rfratto)

- Add `tempo_spanmetrics` namespace in spanmetrics (@mapno)

v0.13.1 (2021-04-09)
--------------------

### Bugfixes

- Validate that incoming scraped metrics do not have an empty label set or a
  label set with duplicate labels, mirroring the behavior of Prometheus.
  (@rfratto)

v0.13.0 (2021-02-25)
--------------------

> The primary branch name has changed from `master` to `main`. You may have to
> update your local checkouts of the repository to point at the new branch name.

### Features

- postgres_exporter: Support query_path and disable_default_metrics. (@rfratto)

### Enhancements

- Support other architectures in installation script. (@rfratto)

- Allow specifying custom wal_truncate_frequency per integration. (@rfratto)

- The SigV4 region can now be inferred using the shared config (at
  `$HOME/.aws/config`) or environment variables (via `AWS_CONFIG`). (@rfratto)

- Update Prometheus dependency to v2.25.0. (@rfratto)

### Bugfixes

- Not providing an `-addr` flag for `agentctl config-sync` will no longer
  report an error and will instead use the pre-existing default value.
  (@rfratto)

- Fixed a bug from v0.12.0 where the Loki installation script failed because
  positions_directory was not set. (@rfratto)

- Reduce the likelihood of dataloss during a remote_write-side outage by
  increasing the default wal_truncation_frequency to 60m and preventing the WAL
  from being truncated if the last truncation timestamp hasn't changed. This
  change increases the size of the WAL on average, and users may configure a
  lower wal_truncation_frequency to deliberately choose a smaller WAL over
  write guarantees. (@rfratto)

- Add the ability to read and serve HTTPS integration metrics when given a set
  certificates (@mattdurham)

v0.12.0 (2021-02-05)
--------------------

> **BREAKING CHANGES**: This release has breaking changes. Please read entries
> carefully and consult the [upgrade guide][] for specific instructions.

### Breaking Changes

- The configuration format for the `loki` block has changed. (@rfratto)

- The configuration format for the `tempo` block has changed. (@rfratto)

### Features

- Support for multiple Loki Promtail instances has been added. (@rfratto)

- Support for multiple Tempo instances has been added. (@rfratto)

- Added [ElasticSearch exporter](https://github.com/justwatchcom/elasticsearch_exporter)
  integration. (@colega)

### Enhancements

- `.deb` and `.rpm` packages are now generated for all supported architectures.
  The architecture of the AMD64 package in the filename has been renamed to
  `amd64` to stay synchronized with the architecture name presented from other
  release assets. (@rfratto)

- The `/agent/api/v1/targets` API will now include discovered labels on the
  target pre-relabeling in a `discovered_labels` field. (@rfratto)

- Update Loki to 59a34f9867ce. This is a non-release build, and was needed to
  support multiple Loki instances. (@rfratto)

- Scraping service: Unhealthy Agents in the ring will no longer cause job
  distribution to fail. (@rfratto)

- Scraping service: Cortex ring metrics (prefixed with cortex_ring_) will now
  be registered for tracking the state of the hash ring. (@rfratto)

- Scraping service: instance config ownership is now determined by the hash of
  the instance config name instead of the entire config. This means that
  updating a config is guaranteed to always hash to the same Agent, reducing
  the number of metrics gaps. (@rfratto)

- Only keep a handful of K8s API server metrics by default to reduce default
  active series usage. (@hjet)

- Go 1.15.8 is now used for all distributions of the Agent. (@rfratto)

### Bugfixes

- `agentctl config-check` will now work correctly when the supplied config file
  contains integrations. (@hoenn)

v0.11.0 (2021-01-20)
--------------------

### Features

- ARMv6 builds of `agent` and `agentctl` will now be included in releases to
  expand Agent support to cover all models of Raspberry Pis. ARMv6 docker
  builds are also now available. (@rfratto)

- Added `config-check` subcommand for `agentctl` that can be used to validate
  Agent configuration files before attempting to load them in the `agent`
  itself. (@56quarters)

### Enhancements

- A sigv4 install script for Prometheus has been added. (@rfratto)

- NAMESPACE may be passed as an environment variable to the Kubernetes install
  scripts to specify an installation namespace. (@rfratto)

### Bugfixes

- The K8s API server scrape job will use the API server Service name when
  resolving IP addresses for Prometheus service discovery using the "Endpoints"
  role. (@hjet)

- The K8s manifests will no longer include the `default/kubernetes` job twice
  in both the DaemonSet and the Deployment. (@rfratto)

v0.10.0 (2021-01-13)
--------------------

### Features

- Prometheus `remote_write` now supports SigV4 authentication using the
  [AWS default credentials chain](https://docs.aws.amazon.com/sdk-for-java/v1/developer-guide/credentials.html).
  This enables the Agent to send metrics to Amazon Managed Prometheus without
  needing the [SigV4 Proxy](https://github.com/awslabs/aws-sigv4-proxy).
  (@rfratto)

### Enhancements

- Update `redis_exporter` to v1.15.0. (@rfratto)

- `memcached_exporter` has been updated to v0.8.0. (@rfratto)

- `process-exporter` has been updated to v0.7.5. (@rfratto)

- `wal_cleanup_age` and `wal_cleanup_period` have been added to the top-level
  Prometheus configuration section. These settings control how Write Ahead Logs
  (WALs) that are not associated with any instances are cleaned up. By default,
  WALs not associated with an instance that have not been written in the last
  12 hours are eligible to be cleaned up. This cleanup can be disabled by
  setting `wal_cleanup_period` to `0`. (@56quarters)

- Configuring logs to read from the systemd journal should now work on journals
  that use +ZSTD compression. (@rfratto)

### Bugfixes

- Integrations will now function if the HTTP listen address was set to a value
  other than the default. (@mattdurham)

- The default Loki installation will now be able to write its positions file.
  This was prevented by accidentally writing to a readonly volume mount.
  (@rfratto)

v0.9.1 (2021-01-04)
-------------------

### Enhancements

- agentctl will now be installed by the rpm and deb packages as
  `grafana-agentctl`. (@rfratto)

v0.9.0 (2020-12-10)
-------------------

### Features

- Add support to configure TLS config for the Tempo exporter to use
  insecure_skip_verify to disable TLS chain verification. (@bombsimon)

- Add `sample-stats` to `agentctl` to search the WAL and return a summary of
  samples of series matching the given label selector. (@simonswine)

- New integration:
  [postgres_exporter](https://github.com/wrouesnel/postgres_exporter)
  (@rfratto)

- New integration:
  [statsd_exporter](https://github.com/prometheus/statsd_exporter) (@rfratto)

- New integration:
  [consul_exporter](https://github.com/prometheus/consul_exporter) (@rfratto)

- Add optional environment variable substitution of configuration file.
  (@dcseifert)

### Enhancements

- `min_wal_time` and `max_wal_time` have been added to the instance config
  settings, guaranteeing that data in the WAL will exist for at least
  `min_wal_time` and will not exist for longer than `max_wal_time`. This change
  will increase the size of the WAL slightly but will prevent certain scenarios
  where data is deleted before it is sent. To revert back to the old behavior,
  set `min_wal_time` to `0s`. (@rfratto)

- Update `redis_exporter` to v1.13.1. (@rfratto)

- Bump OpenTelemetry-collector dependency to v0.16.0. (@bombsimon)

### Bugfixes

- Fix issue where the Tempo example manifest could not be applied because the
  port names were too long. (@rfratto)

- Fix issue where the Agent Kubernetes manifests may not load properly on AKS.
  (#279) (@rfratto)

### Other changes

- The User-Agent header sent for logs will now be `GrafanaCloudAgent/<version>`
  (@rfratto)

v0.8.0 (2020-11-06)
-------------------

### Features

- New integration: [dnsamsq_exporter](https://github.com/google/dnsamsq_exporter)
  (@rfratto).

- New integration: [memcached_exporter](https://github.com/prometheus/memcached_exporter)
  (@rfratto).

### Enhancements

- Add `<integration name>_build_info` metric to all integrations. The build
  info displayed will match the build information of the Agent and _not_ the
  embedded exporter. This metric is used by community dashboards, so adding it
  to the Agent increases compatibility with existing dashboards that depend on
  it existing. (@rfratto)

- Bump OpenTelemetry-collector dependency to 0.14.0 (@joe-elliott)

### Bugfixes

- Error messages when retrieving configs from the KV store will now be logged,
  rather than just logging a generic message saying that retrieving the config
  has failed. (@rfratto)

v0.7.2 (2020-10-29)
-------------------

### Enhancements

- Bump Prometheus dependency to 2.21. (@rfratto)

- Bump OpenTelemetry-collector dependency to 0.13.0 (@rfratto)

- Bump Promtail dependency to 2.0. (@rfratto)

- Enhance host_filtering mode to support targets from Docker Swarm and Consul.
  Also, add a `host_filter_relabel_configs` to that will apply relabeling rules
  for determining if a target should be dropped. Add a documentation section
  explaining all of this in detail. (@rfratto)

### Bugfixes

- Fix deb package prerm script so that it stops the agent on package removal.
  (@jdbaldry)

- Fix issue where the `push_config` for Tempo field was expected to be
  `remote_write`. `push_config` now works as expected. (@rfratto)

v0.7.1 (2020-10-23)
-------------------

### Bugfixes

- Fix issue where ARM binaries were not published with the GitHub release.

v0.7.0 (2020-10-23)
-------------------

### Features

- Added Tracing Support. (@joe-elliott)

- Add RPM and deb packaging. (@jdbaldry, @simon6372)

- arm64 and arm/v7 Docker containers and release builds are now available for
  `agent` and `agentctl`. (@rfratto)

- Add `wal-stats` and `target-stats` tooling to `agentctl` to discover WAL and
  cardinality issues. (@rfratto)

- [mysqld_exporter](https://github.com/prometheus/mysqld_exporter) is now
  embedded and available as an integration. (@rfratto)

- [redis_exporter](https://github.com/oliver006/redis_exporter) is now embedded
  and available as an integration. (@dafydd-t)

### Enhancements

- Resharding the cluster when using the scraping service mode now supports
  timeouts through `reshard_timeout`. The default value is `30s.` This timeout
  applies to cluster-wide reshards (performed when joining and leaving the
  cluster) and local reshards (done on the `reshard_interval`). (@rfratto)

### Bugfixes

- Fix issue where integrations crashed with instance_mode was set to `distinct`
  (@rfratto)

- Fix issue where the `agent` integration did not work on Windows (@rfratto).

- Support URL-encoded paths in the scraping service API. (@rfratto)

- The instance label written from replace_instance_label can now be overwritten
  with relabel_configs. This bugfix slightly modifies the behavior of what data
  is stored. The final instance label will now be stored in the WAL rather than
  computed by remote_write. This change should not negatively effect existing
  users. (@rfratto)

v0.6.1 (2020-04-11)
-------------------

### Bugfixes

- Fix issue where build information was empty when running the Agent with
  --version. (@rfratto)

- Fix issue where updating a config in the scraping service may fail to pick up
  new targets. (@rfratto)

- Fix deadlock that slowly prevents the Agent from scraping targets at a high
  scrape volume. (@rfratto)

v0.6.0 (2020-09-04)
-------------------

### Breaking Changes

- The Configs API will now disallow two instance configs having multiple
  `scrape_configs` with the same `job_name`. This was needed for the instance
  sharing mode, where combined instances may have duplicate `job_names` across
  their `scrape_configs`. This brings the scraping service more in line with
  Prometheus, where `job_names` must globally be unique. This change also
  disallows concurrent requests to the put/apply config API endpoint to prevent
  a race condition of two conflicting configs being applied at the same time.
  (@rfratto)

### Deprecations

- `use_hostname_label` is now supplanted by `replace_instance_label`.
  `use_hostname_label` will be removed in a future version. (@rfratto)

### Features

- The Grafana Agent can now collect logs and send to Loki. This is done by
  embedding Promtail, the official Loki log collection client. (@rfratto)

- Integrations can now be enabled without scraping. Set scrape_integrations to
  `false` at the `integrations` key or within the specific integration you
  don't want to scrape. This is useful when another Agent or Prometheus server
  will scrape the integration. (@rfratto)

- [process-exporter](https://github.com/ncabatoff/process-exporter) is now
  embedded as `process_exporter`. The hypen has been changed to an underscore
  in the config file to retain consistency with `node_exporter`. (@rfratto)

### Enhancements

- A new config option, `replace_instance_label`, is now available for use with
  integrations. When this is true, the instance label for all metrics coming
  from an integration will be replaced with the machine's hostname rather than
  127.0.0.1. (@rfratto)

- The embedded Prometheus version has been updated to 2.20.1. (@rfratto,
  @gotjosh)

- The User-Agent header written by the Agent when remote_writing will now be
  `GrafanaCloudAgent/<Version>` instead of `Prometheus/<Prometheus Version>`.
  (@rfratto)

- The subsystems of the Agent (`prometheus`, `loki`) are now made optional.
  Enabling integrations also implicitly enables the associated subsystem. For
  example, enabling the `agent` or `node_exporter` integration will force the
  `prometheus` subsystem to be enabled.  (@rfratto)

### Bugfixes

- The documentation for Tanka configs is now correct. (@amckinley)

- Minor corrections and spelling issues have been fixed in the Overview
  documentation. (@amckinley)

- The new default of `shared` instances mode broke the metric value for
  `agent_prometheus_active_configs`, which was tracking the number of combined
  configs (i.e., number of launched instances). This metric has been fixed and
  a new metric, `agent_prometheus_active_instances`, has been added to track
  the numbger of launched instances. If instance sharing is not enabled, both
  metrics will share the same value. (@rfratto)

- `remote_write` names in a group will no longer be copied from the
  remote_write names of the first instance in the group. Rather, all
  remote_write names will be generated based on the first 6 characters of the
  group hash and the first six characters of the remote_write hash. (@rfratto)

- Fix a panic that may occur during shutdown if the WAL is closed in the middle
  of the WAL being truncated. (@rfratto)

v0.5.0 (2020-08-12)
-------------------

### Features

- A [scrape targets API](https://github.com/grafana/agent/blob/main/docs/api.md#list-current-scrape-targets)
  has been added to show every target the Agent is currently scraping, when it
  was last scraped, how long it took to scrape, and errors from the last
  scrape, if any. (@rfratto)

- "Shared Instance Mode" is the new default mode for spawning Prometheus
  instances, and will improve CPU and memory usage for users of integrations
  and the scraping service. (@rfratto)

### Enhancements

- Memory stability and utilization of the WAL has been improved, and the
  reported number of active series in the WAL will stop double-counting
  recently churned series. (@rfratto)

- Changing scrape_configs and remote_write configs for an instance will now be
  dynamically applied without restarting the instance. This will result in less
  missing metrics for users of the scraping service that change a config.
  (@rfratto)

- The Tanka configuration now uses k8s-alpha. (@duologic)

### Bugfixes

- The Tanka configuration will now also deploy a single-replica deployment
  specifically for scraping the Kubernetes API. This deployment acts together
  with the Daemonset to scrape the full cluster and the control plane.
  (@gotjosh)

- The node_exporter filesystem collector will now work on Linux systems without
  needing to manually set the blocklist and allowlist of filesystems.
  (@rfratto)

v0.4.0 (2020-06-18)
-------------------

### Features

- Support for integrations has been added. Integrations can be any embedded
  tool, but are currently used for embedding exporters and generating scrape
  configs. (@rfratto)

- node_exporter has been added as an integration. This is the full version of
  node_exporter with the same configuration options. (@rfratto)

- An Agent integration that makes the Agent automatically scrape itself has
  been added. (@rfratto)

### Enhancements

- The WAL can now be truncated if running the Agent without any remote_write
  endpoints. (@rfratto)

### Bugfixes

- Prevent the Agent from crashing when a global Prometheus config stanza is not
  provided. (@robx)

- Enable agent host_filter in the Tanka configs, which was disabled by default
  by mistake. (@rfratto)

v0.3.2 (2020-05-29)
-------------------

### Features

- Tanka configs that deploy the scraping service mode are now available
  (@rfratto)

- A k3d example has been added as a counterpart to the docker-compose example.
  (@rfratto)

### Enhancements

- Labels provided by the default deployment of the Agent (Kubernetes and Tanka)
  have been changed to align with the latest changes to grafana/jsonnet-libs.
  The old `instance` label is now called `pod`, and the new `instance` label is
  unique. A `container` label has also been added. The Agent mixin has been
  subsequently updated to also incorporate these label changes. (@rfratto)

- The `remote_write` and `scrape_config` sections now share the same
  validations as Prometheus (@rfratto)

- Setting `wal_truncation_frequency` to less than the scrape interval is now
  disallowed (@rfratto)

### Bugfixes

- A deadlock in scraping service mode when updating a config that shards to the
  same node has been fixed (@rfratto)

- `remote_write` config stanzas will no longer ignore `password_file`
  (@rfratto)

- `scrape_config` client secrets (e.g., basic auth, bearer token,
  `password_file`) will now be properly retained in scraping service mode
  (@rfratto)

- Labels for CPU, RX, and TX graphs in the Agent Operational dashboard now
  correctly show the pod name of the Agent instead of the exporter name.
  (@rfratto)

v0.3.1 (2020-05-20)
-------------------

### Features

- The Agent has upgraded its vendored Prometheus to v2.18.1 (@gotjosh,
  @rfratto)

### Bugfixes

- A typo in the Tanka configs and Kubernetes manifests that prevents the Agent
  launching with v0.3.0 has been fixed (@captncraig)

- Fixed a bug where Tanka mixins could not be used due to an issue with the
  folder placement enhancement (@rfratto)

### Enhancements

- `agentctl` and the config API will now validate that the YAML they receive
  are valid instance configs. (@rfratto)

v0.3.0 (2020-05-13)
-------------------

### Features

- A third operational mode called "scraping service mode" has been added. A KV
  store is used to store instance configs which are distributed amongst a
  clustered set of Agent processes, dividing the total scrape load across each
  agent. An API is exposed on the Agents to list, create, update, and delete
  instance configurations from the KV store. (@rfratto)

- An "agentctl" binary has been released to interact with the new instance
  config management API created by the "scraping service mode." (@rfratto,
  @hoenn)

- The Agent now includes readiness and healthiness endpoints. (@rfratto)

### Enhancements

- The YAML files are now parsed strictly and an invalid YAML will generate an
  error at runtime. (@hoenn)

- The default build mode for the Docker containers is now release, not debug.
  (@rfratto)

- The Grafana Agent Tanka Mixins now are placed in an "Agent" folder within
  Grafana. (@cyriltovena)

v0.2.0 (2020-04-09)
-------------------

### Features

- The Prometheus remote write protocol will now send scraped metadata (metric
  name, help, type and unit). This results in almost negligent bytes sent
  increase as metadata is only sent every minute. It is on by default.
  (@gotjosh)

  These metrics are available to monitor metadata being sent:
  - `prometheus_remote_storage_succeeded_metadata_total`
  - `prometheus_remote_storage_failed_metadata_total`
  - `prometheus_remote_storage_retried_metadata_total`
  - `prometheus_remote_storage_sent_batch_duration_seconds` and
    `prometheus_remote_storage_sent_bytes_total` have a new label “type” with
    the values of `metadata` or `samples`.

### Enhancements

- The Agent has upgraded its vendored Prometheus to v2.17.1 (@rfratto)

### Bugfixes

- Invalid configs passed to the agent will now stop the process after they are
  logged as invalid; previously the Agent process would continue. (@rfratto)

- Enabling host_filter will now allow metrics from node role Kubernetes service
  discovery to be scraped properly (e.g., cAdvisor, Kubelet). (@rfratto)

v0.1.1 (2020-03-16)
-------------------

### Other changes

- Nits in documentation (@sh0rez)

- Fix various dashboard mixin problems from v0.1.0 (@rfratto)

- Pass through release tag to `docker build` (@rfratto)

v0.1.0 (2020-03-16)
-------------------

> First release!

### Features

- Support for scraping Prometheus metrics and sharding the agent through the
  presence of a `host_filter` flag within the Agent configuration file.

[upgrade guide]: https://grafana.com/docs/agent/latest/upgrade-guide/
[contributors guide]: ./docs/developer/contributing.md#updating-the-changelog<|MERGE_RESOLUTION|>--- conflicted
+++ resolved
@@ -19,14 +19,12 @@
 - Some blocks in Flow components have been merged with their parent block to make the block hierarchy smaller:
   - `prometheus.scrape > client > http_client_config` is merged into the `client` block. (@erikbaranowski)
 
-<<<<<<< HEAD
 - The `loki.process` component now makes use of River's 'enum' blocks. Instead
   of defining processing stages in nested a `stage` block containing one
   element each (eg. a `stage > json` hierarchy), the configuration now supports
   defining each block as `stage.json` directly. (@tpaschalis)
-=======
+
 - `remote.s3` `client_options` block has been renamed to `client`. (@mattdurham)
->>>>>>> 9c545f0c
 
 ### Features
 
